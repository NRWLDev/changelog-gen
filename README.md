<<<<<<< HEAD
# Changelog Generator - v0.3.0
=======
# Changelog Generator - v0.6.0
[![image](https://img.shields.io/pypi/v/changelog_gen.svg)](https://pypi.org/project/changelog_gen/)
[![image](https://img.shields.io/pypi/l/changelog_gen.svg)](https://pypi.org/project/changelog_gen/)
[![image](https://img.shields.io/pypi/pyversions/changelog_gen.svg)](https://pypi.org/project/changelog_gen/)
![style](https://github.com/EdgyEdgemond/changelog-gen/workflows/style/badge.svg)
![tests](https://github.com/EdgyEdgemond/changelog-gen/workflows/tests/badge.svg)
[![codecov](https://codecov.io/gh/EdgyEdgemond/changelog-gen/branch/master/graph/badge.svg)](https://codecov.io/gh/EdgyEdgemond/changelog-gen)
>>>>>>> 13e4c6b4

`changelog-gen` is a CHANGELOG generator intended to be used in conjunction
with [bumpversion](https://github.com/c4urself/bump2version) to generate
changelogs and create release tags.

## Installation

```bash
pip install changelog-gen
```

or clone this repo and install with poetry, currently depends on poetry < 1.0.0
due to other personal projects being stuck.

```bash
poetry install
```

## Usage

`changelog-gen` currently only supports reading changes from a `release_notes` folder.

<<<<<<< HEAD
Files in the folder should use the format `{issue_number}.{type}`, supported
types are currently `fix` and `feat`. The contents of the file is used to populate
the changelog file. If the type ends with a `!` it denotes a breaking change has been
made, this will lead to a major release being suggested.

```bash
$ changelog-gen

## v0.3.0
=======
Files in the folder should use the format `{issue_number}.{type}`.

By default supported types are currently `fix` and `feat`. Additional types can be configured
to map to these initial types.

The contents of each file is used to populate the changelog file. If the type
ends with a `!` it denotes a breaking change has been made, this will lead to a
major release being suggested.

```bash
$ ls release_notes
  4.fix  7.fix

$ changelog-gen

## v0.2.1
>>>>>>> 13e4c6b4

### Bug fixes

- Raise errors from internal classes, don't use click.echo() [#4]
- Update changelog line format to include issue number at the end. [#7]
<<<<<<< HEAD

Write CHANGELOG for suggested version 0.3.0 [y/N]: y
=======

Write CHANGELOG for suggested version 0.2.1 [y/N]: y
```

## Configuration

Of the command line arguments, most of them can be configured in `setup.cfg` to remove
the need to pass them in every time.

Example `setup.cfg`:

```ini
[changelog_gen]
commit = true
release = true
allow_dirty = false
```

### Configuration file -- Global configuration

General configuration is grouped in a `[changelog_gen]` section.

#### `commit = (True | False)`
  _**[optional]**_<br />
  **default**: False

  Commit changes to the changelog after writing.

  Also available as `--commit` (e.g. `changelog-gen --commit`)

#### `release = (True | False)`
  _**[optional]**_<br />
  **default**: False

  Use bumpversion to tag the release

  Also available as `--release` (e.g. `changelog-gen --release`)

#### `allow_dirty = (True | False)`
  _**[optional]**_<br />
  **default**: False

  Don't abort if the current branch contains uncommited changes

  Also available as `--allow-dirty` (e.g. `changelog-gen --allow-dirty`)

#### `issue_link =`
  _**[optional]**_<br />
  **default**: None

  Create links in the CHANGELOG to the originating issue. A url that contains an
  `{issue_ref}` for formatting.

  Example:

```ini
[changelog_gen]
issue_link = http://github.com/EdgyEdgemond/changelog-gen/issues/{issue_ref}
```

#### `allowed_branches =`
  _**[optional]**_<br />
  **default**: None

  Prevent changelog being generated if the current branch is not in the supplied list. By
  default all branches are allowed.

  Example:

```ini
[changelog_gen]
allowed_branches = 
  master
  develop
```

#### `sections =`
  _**[optional]**_<br />
  **default**: None

  Define custom headers or new sections/headers, new sections will require a matching
  section_mapping configuration.

  Example:

```ini
[changelog_gen]
sections = 
  feat=New Features
  change=Changes
  remove=Removals
  fix=Bugfixes
```

#### `section_mapping =`
  _**[optional]**_<br />
  **default**: None

  Configure additional supported release_note extensions to supported changelog
  sections.

  Example:

```ini
[changelog_gen]
section_mapping = 
  test=fix
  bugfix=fix
  docs=fix
  new=feat
>>>>>>> 13e4c6b4
```<|MERGE_RESOLUTION|>--- conflicted
+++ resolved
@@ -1,6 +1,3 @@
-<<<<<<< HEAD
-# Changelog Generator - v0.3.0
-=======
 # Changelog Generator - v0.6.0
 [![image](https://img.shields.io/pypi/v/changelog_gen.svg)](https://pypi.org/project/changelog_gen/)
 [![image](https://img.shields.io/pypi/l/changelog_gen.svg)](https://pypi.org/project/changelog_gen/)
@@ -8,7 +5,6 @@
 ![style](https://github.com/EdgyEdgemond/changelog-gen/workflows/style/badge.svg)
 ![tests](https://github.com/EdgyEdgemond/changelog-gen/workflows/tests/badge.svg)
 [![codecov](https://codecov.io/gh/EdgyEdgemond/changelog-gen/branch/master/graph/badge.svg)](https://codecov.io/gh/EdgyEdgemond/changelog-gen)
->>>>>>> 13e4c6b4
 
 `changelog-gen` is a CHANGELOG generator intended to be used in conjunction
 with [bumpversion](https://github.com/c4urself/bump2version) to generate
@@ -31,17 +27,6 @@
 
 `changelog-gen` currently only supports reading changes from a `release_notes` folder.
 
-<<<<<<< HEAD
-Files in the folder should use the format `{issue_number}.{type}`, supported
-types are currently `fix` and `feat`. The contents of the file is used to populate
-the changelog file. If the type ends with a `!` it denotes a breaking change has been
-made, this will lead to a major release being suggested.
-
-```bash
-$ changelog-gen
-
-## v0.3.0
-=======
 Files in the folder should use the format `{issue_number}.{type}`.
 
 By default supported types are currently `fix` and `feat`. Additional types can be configured
@@ -58,16 +43,11 @@
 $ changelog-gen
 
 ## v0.2.1
->>>>>>> 13e4c6b4
 
 ### Bug fixes
 
 - Raise errors from internal classes, don't use click.echo() [#4]
 - Update changelog line format to include issue number at the end. [#7]
-<<<<<<< HEAD
-
-Write CHANGELOG for suggested version 0.3.0 [y/N]: y
-=======
 
 Write CHANGELOG for suggested version 0.2.1 [y/N]: y
 ```
@@ -178,5 +158,4 @@
   bugfix=fix
   docs=fix
   new=feat
->>>>>>> 13e4c6b4
 ```