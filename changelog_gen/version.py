import logging
import re
import subprocess
from typing import TypeVar

from bumpversion import bump  # noqa: F401

from changelog_gen import errors
from changelog_gen.util import timer

logger = logging.getLogger(__name__)

T = TypeVar("T", bound="BumpVersion")


@timer
def parse_info(semver: str, lines: list[str]) -> tuple[str, str]:
    """Parse output from bump-my-version info command."""
    # Handle warning if setup.cfg exists
    if lines[0] == "WARNING:":
        lines = lines[4:]
    reg = re.compile(rf".*({semver}) [-]+ (.*)")

    current = lines[0].split(" -- ")[0].strip()
    for line in lines:
        m = reg.match(line)
        if m:
            new = m[2].strip()

    return current, new


@timer
def generate_verbosity(verbose: int = 0) -> list[str]:
    """Generate verbose flags correctly for each supported bumpversion library."""
    return [f"-{'v' * verbose}"]


ansi_escape = re.compile(r"(?:\x1B[@-_]|[\x80-\x9F])[0-?]*[ -/]*[@-~]")


class BumpVersion:  # noqa: D101
    @timer
    def __init__(self: T, verbose: int = 0, *, allow_dirty: bool = False, dry_run: bool = False) -> None:
        self.verbose = verbose
        self.allow_dirty = allow_dirty
        self.dry_run = dry_run

    @timer
<<<<<<< HEAD
    def _version_info_cmd(self: T, semver: str) -> list[str]:
        command = commands["get_version_info"]
        return [c.replace("SEMVER", semver) for c in command]
=======
    def _version_info_cmd(self: T) -> list[str]:
        return ["bump-my-version", "show-bump", "--ascii"]
>>>>>>> 7a4a0eb4

    @timer
    def _release_cmd(self: T, version: str) -> list[str]:
        args = ["bump-my-version", "bump", "patch", "--new-version", version]
        if self.verbose:
            args.extend(generate_verbosity(self.verbose))
        if self.dry_run:
            args.append("--dry-run")
        if self.allow_dirty:
            args.append("--allow-dirty")
        return args

<<<<<<< HEAD
=======
    def escape_ansi(self: T, line: str) -> str:
        """Strip color codes from a string."""
        line = line.encode("ascii", errors="ignore").decode()
        line = re.sub(r"[\+\-|]", "", line)
        line = re.sub(r"\s+\n", "\n", line)
        return ansi_escape.sub("", line).strip()

    def _process_error_output(self: T, output: str) -> str:
        """Parse rich formatted error outputs to a simple string.

        Extract `Error` from rich format outputs
        ```
        Usage: bump-my-version bump [OPTIONS] [ARGS]..."),

        Try 'bump-my-version bump -h' for help"),
        ╭─ Error ──────────────────────────────────────────────────────────────────────╮"),
        │ Unable to determine the current version.                                     │"),
        ╰──────────────────────────────────────────────────────────────────────────────╯"),
        ```

        Extracted error above would be `error: Unable to determine the current version.`
        """
        error = False
        error_details = []
        # Parse rich text format cli output
        for line in output.decode().split("\n"):
            # Strip out rich text formatting
            raw = self.escape_ansi(line)
            # If we've seen `- Error ---` line already, extract error details.
            if error and raw:
                error_details.append(raw)
            error = error or raw == "Error"
            logger.warning(line.strip())
        nl = "\n"
        return f"error: {nl.join(error_details)}"

>>>>>>> 7a4a0eb4
    @timer
    def get_version_info(self: T, semver: str) -> dict[str, str]:
        """Get version info for a semver release."""
        command = self._version_info_cmd()
        try:
            describe_out = (
                subprocess.check_output(
                    command,  # noqa: S603
                    stderr=subprocess.STDOUT,
                )
                .decode()
                .strip()
                .split("\n")
            )
        except subprocess.CalledProcessError as e:
            error_message = [
                "Unable to get version data from bumpversion.",
                f"cmd: {' '.join(command)}",
                self._process_error_output(e.output),
            ]
            msg = "\n".join(error_message)
            raise errors.VersionError(msg) from e

        current, new = parse_info(semver, describe_out)
        return {
            "current": current,
            "new": new,
        }

    @timer
    def release(self: T, version: str) -> None:
        """Generate new release."""
        command = self._release_cmd(version)
        try:
            describe_out = (
                subprocess.check_output(
                    command,  # noqa: S603
                    stderr=subprocess.STDOUT,
                )
                .decode()
                .strip()
                .split("\n")
            )
        except subprocess.CalledProcessError as e:
            error_message = [
                "Unable to generate release with bumpversion.",
                f"cmd: {' '.join(command)}",
                self._process_error_output(e.output),
            ]
            msg = "\n".join(error_message)
            raise errors.VersionError(msg) from e

        for line in describe_out:
            logger.warning(line)<|MERGE_RESOLUTION|>--- conflicted
+++ resolved
@@ -3,7 +3,10 @@
 import subprocess
 from typing import TypeVar
 
-from bumpversion import bump  # noqa: F401
+from bumpversion.config import get_configuration
+from bumpversion.config.files import find_config_file
+from bumpversion.context import get_context
+from bumpversion.files import ConfiguredFile, modify_files
 
 from changelog_gen import errors
 from changelog_gen.util import timer
@@ -47,14 +50,8 @@
         self.dry_run = dry_run
 
     @timer
-<<<<<<< HEAD
-    def _version_info_cmd(self: T, semver: str) -> list[str]:
-        command = commands["get_version_info"]
-        return [c.replace("SEMVER", semver) for c in command]
-=======
     def _version_info_cmd(self: T) -> list[str]:
         return ["bump-my-version", "show-bump", "--ascii"]
->>>>>>> 7a4a0eb4
 
     @timer
     def _release_cmd(self: T, version: str) -> list[str]:
@@ -67,8 +64,6 @@
             args.append("--allow-dirty")
         return args
 
-<<<<<<< HEAD
-=======
     def escape_ansi(self: T, line: str) -> str:
         """Strip color codes from a string."""
         line = line.encode("ascii", errors="ignore").decode()
@@ -105,7 +100,6 @@
         nl = "\n"
         return f"error: {nl.join(error_details)}"
 
->>>>>>> 7a4a0eb4
     @timer
     def get_version_info(self: T, semver: str) -> dict[str, str]:
         """Get version info for a semver release."""
@@ -159,4 +153,24 @@
             raise errors.VersionError(msg) from e
 
         for line in describe_out:
-            logger.warning(line)+            logger.warning(line)
+
+    def modify(self: T, version: str) -> list[str]:  # noqa: D102
+        found_config_file = find_config_file()
+        config = get_configuration(
+            found_config_file,
+            verbose=self.verbose,
+            dry_run=self.dry_run,
+            allow_dirty=self.allow_dirty,
+            new_version=version,
+        )
+
+        configured_files = [ConfiguredFile(file_cfg, config.version_config) for file_cfg in config.files_to_modify]
+
+        version = config.version_config.parse(config.current_version)
+        next_version = config.version_config.parse(version)
+
+        ctx = get_context(config, version, next_version)
+
+        modify_files(configured_files, version, next_version, ctx, self.dry_run)
+        print(config.files_to_modify)  # noqa: T201