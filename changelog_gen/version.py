--- conflicted
+++ resolved
@@ -43,15 +43,9 @@
         self.allow_dirty = allow_dirty
         self.dry_run = dry_run
 
-<<<<<<< HEAD
+    @timer
     def _version_info_cmd(self: T) -> list[str]:
         return ["bump-my-version", "show-bump", "--ascii"]
-=======
-    @timer
-    def _version_info_cmd(self: T, semver: str) -> list[str]:
-        command = commands["get_version_info"]
-        return [c.replace("SEMVER", semver) for c in command]
->>>>>>> d5541bd4
 
     @timer
     def _release_cmd(self: T, version: str) -> list[str]:
