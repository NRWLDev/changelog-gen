import subprocess

from changelog_gen import errors


class Git:
    @classmethod
    def get_latest_tag_info(cls):
        try:
            describe_out = (
                subprocess.check_output(
                    [
                        "git",
                        "describe",
                        "--tags",
                        "--dirty",
                        "--long",
                        "--match",
                        "[0-9]*",
                    ],
                    stderr=subprocess.STDOUT,
                )
                .decode()
                .strip()
                .split("-")
            )
        except subprocess.CalledProcessError:
            raise errors.VcsError("Unable to get version number from git tags")
<<<<<<< HEAD
=======

        try:
            rev_parse_out = (
                subprocess.check_output(
                    [
                        "git",
                        "rev-parse",
                        "--tags",
                        "--abbrev-ref",
                        "HEAD",
                    ],
                    stderr=subprocess.STDOUT,
                )
                .decode()
                .strip()
                .split("\n")
            )
        except subprocess.CalledProcessError:
            raise errors.VcsError("Unable to get current git branch")
>>>>>>> 13e4c6b4

        info = {
            "dirty": False,
            "branch": rev_parse_out[-1],
        }

        if describe_out[-1].strip() == "dirty":
            info["dirty"] = True
            describe_out.pop()

        info["commit_sha"] = describe_out.pop().lstrip("g")
        info["distance_to_latest_tag"] = int(describe_out.pop())
        info["current_version"] = "-".join(describe_out).lstrip("v")

        return info

    @classmethod
    def add_path(cls, path):
        subprocess.check_output(["git", "add", "--update", path])

    @classmethod
    def commit(cls, version):
        subprocess.check_output(
            ["git", "commit", "-m", "Update CHANGELOG for {}".format(version)],
        )<|MERGE_RESOLUTION|>--- conflicted
+++ resolved
@@ -26,8 +26,6 @@
             )
         except subprocess.CalledProcessError:
             raise errors.VcsError("Unable to get version number from git tags")
-<<<<<<< HEAD
-=======
 
         try:
             rev_parse_out = (
@@ -47,7 +45,6 @@
             )
         except subprocess.CalledProcessError:
             raise errors.VcsError("Unable to get current git branch")
->>>>>>> 13e4c6b4
 
         info = {
             "dirty": False,
