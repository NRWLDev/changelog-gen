<<<<<<< HEAD
__version__ = "0.3.0"
=======
__version__ = "0.6.0"
>>>>>>> 13e4c6b4
VERSION = __version__<|MERGE_RESOLUTION|>--- conflicted
+++ resolved
@@ -1,6 +1,2 @@
-<<<<<<< HEAD
-__version__ = "0.3.0"
-=======
 __version__ = "0.6.0"
->>>>>>> 13e4c6b4
 VERSION = __version__