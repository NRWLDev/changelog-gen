import click

from changelog_gen import (
    errors,
    extractor,
    writer,
)
from changelog_gen.cli import util
from changelog_gen.config import Config
from changelog_gen.vcs import Git
from changelog_gen.version import BumpVersion


# TODO: use config to support reading from files, or from commits
# TODO: support ConventionalCommits instead of reading from files?


SUPPORTED_SECTIONS = {
    "feat": "Features and Improvements",
    "fix": "Bug fixes",
}


def process_info(info, dry_run, allow_dirty, config):
    if dry_run:
        return

    if info["dirty"] and not allow_dirty:
        click.echo("Working directory is not clean. Use `allow_dirty` configuration to ignore.")
        raise click.Abort()

<<<<<<< HEAD
    if (
        not dry_run and
        info["distance_to_latest_tag"] != 0 and
        not click.confirm(
            "Changes made since release, continue generating CHANGELOG",
        )
    ):
=======
    allowed_branches = config.get("allowed_branches")
    if allowed_branches and info["branch"] not in allowed_branches:
        click.echo("Current branch not in allowed generation branches.")
>>>>>>> 13e4c6b4
        raise click.Abort()


@util.common_options
@click.option("--file-format", type=str, default="md", help="File format to generate")
@click.command("changelog-init", help="Generate an empty CHANGELOG file")
def init(file_format):
    """
    Create a new CHANGELOG file.

    Detect and raise if a CHANGELOG already exists, if not create a new file.
    """
    extension = util.detect_extension()
    if extension is not None:
        click.echo("CHANGELOG.{extension} detected.".format(extension=extension))
        raise click.Abort()

    w = writer.new_writer(file_format)
    w.write()


@util.common_options
@click.option("--version-tag", default=None, help="Provide the desired version tag, skip auto generation.")
@click.option("--release", is_flag=True, help="Use bumpversion to tag the release")
@click.option("--dry-run", is_flag=True, help="Don't write release notes to check for errors")
<<<<<<< HEAD
@click.command("changelog-gen", help="Generate a change log from release_notes/* files")
def gen(dry_run=False, release=False, version_tag=None):
=======
@click.option("--allow-dirty", is_flag=True, help="Don't abort if branch contains uncommited changes")
@click.option("--commit", is_flag=True, help="Commit changes made to changelog after writing")
@click.command("changelog-gen", help="Generate a change log from release_notes/* files")
def gen(dry_run=False, allow_dirty=False, release=False, commit=False, version_tag=None):
>>>>>>> 13e4c6b4
    """
    Read release notes and generate a new CHANGELOG entry for the current version.
    """

    try:
<<<<<<< HEAD
        _gen(dry_run, release, version_tag)
=======
        _gen(dry_run, allow_dirty, release, commit, version_tag)
>>>>>>> 13e4c6b4
    except errors.ChangelogException as ex:
        click.echo(ex)
        raise click.Abort()


<<<<<<< HEAD
def _gen(dry_run=False, release=False, version_tag=None):
    config = Config().read()

    release = config.get("release", release)
=======
def _gen(dry_run=False, allow_dirty=False, release=False, commit=False, version_tag=None):
    config = Config().read()

    release = config.get("release") or release
    allow_dirty = config.get("allow_dirty") or allow_dirty
    commit = config.get("commit") or commit
>>>>>>> 13e4c6b4

    extension = util.detect_extension()

    if extension is None:
        click.echo("No CHANGELOG file detected, run changelog-init")
        raise click.Abort()

<<<<<<< HEAD
    # TODO: supported default extensions (steal from conventional commits)
    # TODO: support multiple extras by default (the usuals)
    # TODO: Read in additional extensions to headings or overrides for custom headings
    e = extractor.ReleaseNoteExtractor(dry_run=dry_run)
    sections = e.extract()
=======
    process_info(Git.get_latest_tag_info(), dry_run, allow_dirty, config)

    # TODO: supported default extensions (steal from conventional commits)
    # TODO: support multiple extras by default (the usuals)
    section_mapping = config.get("section_mapping", {})
    supported_sections = config.get("sections", SUPPORTED_SECTIONS)

    e = extractor.ReleaseNoteExtractor(dry_run=dry_run, supported_sections=supported_sections)
    sections = e.extract(section_mapping)
>>>>>>> 13e4c6b4

    semver = None
    if version_tag is None:
        semver = "minor" if "feat" in sections else "patch"
        for section_issues in sections.values():
            for issue in section_issues.values():
                if issue["breaking"]:
                    semver = "major"
        version_info = BumpVersion.get_version_info(semver)
<<<<<<< HEAD

        version_tag = version_info["new"]

    # TODO: take a note from bumpversion, read in versioning format string
    version_string = "v{version_tag}".format(version_tag=version_tag)

    w = writer.new_writer(extension, dry_run=dry_run)

    w.add_version(version_string)

    for section in sorted(extractor.SUPPORTED_SECTIONS):
        if section not in sections:
            continue

        header = extractor.SUPPORTED_SECTIONS[section]
        lines = [
            "{} [#{}]".format(content["description"], issue_number)
            for issue_number, content in sections[section].items()
        ]
        w.add_section(header, lines)

    click.echo(w)

    _finalise(w, e, version_tag, extension, dry_run=dry_run, release=release)


def _finalise(writer, extractor, version_tag, extension, release=False, dry_run=False):
=======

        version_tag = version_info["new"]

    # TODO: take a note from bumpversion, read in versioning format string
    version_string = "v{version_tag}".format(version_tag=version_tag)

    w = writer.new_writer(extension, dry_run=dry_run, issue_link=config.get("issue_link"))

    w.add_version(version_string)

    for section in sorted(e.supported_sections):
        if section not in sections:
            continue

        header = e.supported_sections[section]
        w.add_section(header, {k: v["description"] for k, v in sections[section].items()})

    click.echo(w)

    _finalise(w, e, version_tag, extension, dry_run=dry_run, release=release, commit=commit)


def _finalise(writer, extractor, version_tag, extension, release=False, dry_run=False, commit=False):
>>>>>>> 13e4c6b4
    if dry_run or click.confirm(
        "Write CHANGELOG for suggested version {}".format(version_tag),
    ):
        writer.write()
        extractor.clean()

<<<<<<< HEAD
        if dry_run:
            return

        # TODO: Commit changes if configured
=======
        if dry_run or not commit:
            return

>>>>>>> 13e4c6b4
        Git.add_path("CHANGELOG.{extension}".format(extension=extension))
        # TODO: Dont add release notes if using commit messages...
        Git.add_path("release_notes")
        Git.commit(version_tag)

        if release:
<<<<<<< HEAD
            # TODO: use bumpversion to tag if configured
=======
>>>>>>> 13e4c6b4
            BumpVersion.release(version_tag)<|MERGE_RESOLUTION|>--- conflicted
+++ resolved
@@ -29,19 +29,9 @@
         click.echo("Working directory is not clean. Use `allow_dirty` configuration to ignore.")
         raise click.Abort()
 
-<<<<<<< HEAD
-    if (
-        not dry_run and
-        info["distance_to_latest_tag"] != 0 and
-        not click.confirm(
-            "Changes made since release, continue generating CHANGELOG",
-        )
-    ):
-=======
     allowed_branches = config.get("allowed_branches")
     if allowed_branches and info["branch"] not in allowed_branches:
         click.echo("Current branch not in allowed generation branches.")
->>>>>>> 13e4c6b4
         raise click.Abort()
 
 
@@ -67,43 +57,27 @@
 @click.option("--version-tag", default=None, help="Provide the desired version tag, skip auto generation.")
 @click.option("--release", is_flag=True, help="Use bumpversion to tag the release")
 @click.option("--dry-run", is_flag=True, help="Don't write release notes to check for errors")
-<<<<<<< HEAD
-@click.command("changelog-gen", help="Generate a change log from release_notes/* files")
-def gen(dry_run=False, release=False, version_tag=None):
-=======
 @click.option("--allow-dirty", is_flag=True, help="Don't abort if branch contains uncommited changes")
 @click.option("--commit", is_flag=True, help="Commit changes made to changelog after writing")
 @click.command("changelog-gen", help="Generate a change log from release_notes/* files")
 def gen(dry_run=False, allow_dirty=False, release=False, commit=False, version_tag=None):
->>>>>>> 13e4c6b4
     """
     Read release notes and generate a new CHANGELOG entry for the current version.
     """
 
     try:
-<<<<<<< HEAD
-        _gen(dry_run, release, version_tag)
-=======
         _gen(dry_run, allow_dirty, release, commit, version_tag)
->>>>>>> 13e4c6b4
     except errors.ChangelogException as ex:
         click.echo(ex)
         raise click.Abort()
 
 
-<<<<<<< HEAD
-def _gen(dry_run=False, release=False, version_tag=None):
-    config = Config().read()
-
-    release = config.get("release", release)
-=======
 def _gen(dry_run=False, allow_dirty=False, release=False, commit=False, version_tag=None):
     config = Config().read()
 
     release = config.get("release") or release
     allow_dirty = config.get("allow_dirty") or allow_dirty
     commit = config.get("commit") or commit
->>>>>>> 13e4c6b4
 
     extension = util.detect_extension()
 
@@ -111,13 +85,6 @@
         click.echo("No CHANGELOG file detected, run changelog-init")
         raise click.Abort()
 
-<<<<<<< HEAD
-    # TODO: supported default extensions (steal from conventional commits)
-    # TODO: support multiple extras by default (the usuals)
-    # TODO: Read in additional extensions to headings or overrides for custom headings
-    e = extractor.ReleaseNoteExtractor(dry_run=dry_run)
-    sections = e.extract()
-=======
     process_info(Git.get_latest_tag_info(), dry_run, allow_dirty, config)
 
     # TODO: supported default extensions (steal from conventional commits)
@@ -127,7 +94,6 @@
 
     e = extractor.ReleaseNoteExtractor(dry_run=dry_run, supported_sections=supported_sections)
     sections = e.extract(section_mapping)
->>>>>>> 13e4c6b4
 
     semver = None
     if version_tag is None:
@@ -137,35 +103,6 @@
                 if issue["breaking"]:
                     semver = "major"
         version_info = BumpVersion.get_version_info(semver)
-<<<<<<< HEAD
-
-        version_tag = version_info["new"]
-
-    # TODO: take a note from bumpversion, read in versioning format string
-    version_string = "v{version_tag}".format(version_tag=version_tag)
-
-    w = writer.new_writer(extension, dry_run=dry_run)
-
-    w.add_version(version_string)
-
-    for section in sorted(extractor.SUPPORTED_SECTIONS):
-        if section not in sections:
-            continue
-
-        header = extractor.SUPPORTED_SECTIONS[section]
-        lines = [
-            "{} [#{}]".format(content["description"], issue_number)
-            for issue_number, content in sections[section].items()
-        ]
-        w.add_section(header, lines)
-
-    click.echo(w)
-
-    _finalise(w, e, version_tag, extension, dry_run=dry_run, release=release)
-
-
-def _finalise(writer, extractor, version_tag, extension, release=False, dry_run=False):
-=======
 
         version_tag = version_info["new"]
 
@@ -189,31 +126,19 @@
 
 
 def _finalise(writer, extractor, version_tag, extension, release=False, dry_run=False, commit=False):
->>>>>>> 13e4c6b4
     if dry_run or click.confirm(
         "Write CHANGELOG for suggested version {}".format(version_tag),
     ):
         writer.write()
         extractor.clean()
 
-<<<<<<< HEAD
-        if dry_run:
-            return
-
-        # TODO: Commit changes if configured
-=======
         if dry_run or not commit:
             return
 
->>>>>>> 13e4c6b4
         Git.add_path("CHANGELOG.{extension}".format(extension=extension))
         # TODO: Dont add release notes if using commit messages...
         Git.add_path("release_notes")
         Git.commit(version_tag)
 
         if release:
-<<<<<<< HEAD
-            # TODO: use bumpversion to tag if configured
-=======
->>>>>>> 13e4c6b4
             BumpVersion.release(version_tag)