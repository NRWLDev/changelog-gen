from __future__ import annotations

import dataclasses
import re
import string
import typing as t
from pathlib import Path

import rtoml

from changelog_gen import errors
from changelog_gen.util import timer

SUPPORTED_TYPES = {
    "feat": "Features and Improvements",
    "fix": "Bug fixes",
    "bug": "Bug fixes",
    "docs": "Documentation",
    "chore": "Miscellaneous",
    "ci": "Miscellaneous",
    "perf": "Miscellaneous",
    "refactor": "Miscellaneous",
    "revert": "Miscellaneous",
    "style": "Miscellaneous",
    "test": "Miscellaneous",
}

FOOTER_PARSERS = [
    r"(Refs)(: )(#?[\w-]+)",
    r"(closes)( )(#[\w-]+)",
    r"(Authors)(: )(.*)",
]


@dataclasses.dataclass
class PostProcessConfig:
    """Post Processor configuration options."""

    url: str | None = None
    verb: str = "POST"
    # The body to send as a post-processing command,
    # can have the entries: ::issue_ref::, ::version::
    body: str = '{"body": "Released on ::version::"}'
    auth_type: str = "basic"  # future proof config
    headers: dict | None = None
    # Name of an environment variable to use as HTTP Basic Auth parameters.
    # The variable should contain "{user}:{api_key}"
    auth_env: str | None = None


STRICT_VALIDATOR = re.compile(
    r"^(?P<major>0|[1-9]\d*)\.(?P<minor>0|[1-9]\d*)\.(?P<patch>0|[1-9]\d*)(?:-(?P<prerelease>(?:0|[1-9]\d*|\d*[a-zA-Z-][0-9a-zA-Z-]*)(?:\.(?:0|[1-9]\d*|\d*[a-zA-Z-][0-9a-zA-Z-]*))*))?$",
)


@dataclasses.dataclass
class Config:
    """Changelog configuration options."""

    current_version: str

    allowed_branches: list[str] = dataclasses.field(default_factory=list)
    commit_types: list[str] = dataclasses.field(default_factory=lambda: list(SUPPORTED_TYPES.keys()))
    type_headers: dict[str, str] = dataclasses.field(default_factory=lambda: SUPPORTED_TYPES.copy())

    # CLI overrides
    verbose: int = 0
    interactive: bool = True
    release: bool = True
    commit: bool = True
    tag: bool = True
    allow_dirty: bool = False
    allow_missing: bool = False
    reject_empty: bool = False

    # Version parsing
    minor_regex: str = "feat"
    parser: t.Pattern = r"(?P<major>\d+)\.(?P<minor>\d+)\.(?P<patch>\d+)"
    serialisers: list[str] = dataclasses.field(default_factory=lambda: ["{major}.{minor}.{patch}"])
    parts: dict[str, list[str]] = dataclasses.field(default_factory=dict)
    strict: bool = False
    pre_release: bool = False
    pre_release_components: list[str] | None = None

    # Version bumping
    files: dict = dataclasses.field(default_factory=dict)

    # Changelog configuration
    date_format: str | None = None
    version_string: str = "v{new_version}"
    footer_parsers: list[str] = dataclasses.field(default_factory=lambda: FOOTER_PARSERS[::])
    link_parsers: list[dict[str, str]] = dataclasses.field(default_factory=list)
<<<<<<< HEAD
    change_template: str | None = None
=======
>>>>>>> c24f2461

    # Hooks
    post_process: PostProcessConfig | None = None
    hooks: list[str] = dataclasses.field(default_factory=list)

    custom: dict = dataclasses.field(default_factory=dict)

    def __post_init__(self: t.Self) -> None:
        """Process parser and validate if strict check enabled."""
        self.parser = re.compile(self.parser)

        if self.strict:
            parts = {component: self.parts.get(component, [0])[0] for component in self.parser.groupindex}
            # Validate major, minor, patch in regex
            configured_keys = list(parts.keys())

            if {"major", "minor", "patch"} - set(configured_keys):
                msg = "major.minor.patch, pattern required at minimum."
                raise errors.UnsupportedParserError(msg)

            if configured_keys[:3] != ["major", "minor", "patch"]:
                msg = "major.minor.patch, pattern order required."
                raise errors.UnsupportedParserError(msg)

            serialised_keys = set()

            for serialiser in self.serialisers:
                version = serialiser.format(**parts)
                # validate that version string fits SemVer 2.0.0
                m = STRICT_VALIDATOR.match(version)
                if m is None:
                    msg = f"{serialiser} generates non SemVer 2.0.0 version string."
                    raise errors.UnsupportedSerialiserError(msg)
                serialised_keys.update([i[1] for i in string.Formatter().parse(serialiser)])

            # Validate all components covered by at least one serialiser
            missed_keys = set(configured_keys) - serialised_keys
            if missed_keys:
                msg = f"Not all parsed components handled by a serialiser, missing {missed_keys}."
                raise errors.UnsupportedSerialiserError(msg)

    def _type_to_semver(self: t.Self, commit_type: str) -> str:
        if re.match(self.minor_regex, commit_type):
            return "minor"
        return "patch"

    @property
    def semver_mappings(self: t.Self) -> dict[str, str]:
        """Generate `type: semver` mapping from commit types."""
        return {ct: self._type_to_semver(ct) for ct in self.commit_types}

    def to_dict(self: Config) -> dict:
        """Convert a Config object to a dictionary of key value pairs."""
        data = dataclasses.asdict(self)
        data["parser"] = data["parser"].pattern
        ret = {k: v for k, v in data.items() if k != "files"}
        ret["files"] = data.get("files")

        return ret


@timer
def _process_overrides(overrides: dict) -> tuple[dict, PostProcessConfig | None]:
    """Process provided overrides.

    Remove any unsupplied values (None).
    """
    post_process_url = overrides.pop("post_process_url", "")
    post_process_auth_env = overrides.pop("post_process_auth_env", None)

    post_process = None
    if post_process_url or post_process_auth_env:
        post_process = PostProcessConfig(
            url=post_process_url,
            auth_env=post_process_auth_env,
        )

    overrides = {k: v for k, v in overrides.items() if v is not None}

    return overrides, post_process


@timer
def _process_pyproject(pyproject: Path) -> dict:
    cfg = {}
    with pyproject.open() as f:
        data = rtoml.load(f)

        if "tool" not in data or "changelog_gen" not in data["tool"]:
            return cfg

        footer_parsers = FOOTER_PARSERS[::]
        footer_parsers.extend(data["tool"]["changelog_gen"].get("footer_parsers", []))

        type_headers = SUPPORTED_TYPES.copy()
        type_headers_ = data["tool"]["changelog_gen"].get("commit_types", {})
        type_headers.update({v["type"]: v["header"] for v in type_headers_})
        commit_types = list(type_headers.keys())

        data["tool"]["changelog_gen"]["footer_parsers"] = footer_parsers
        data["tool"]["changelog_gen"]["commit_types"] = commit_types
        data["tool"]["changelog_gen"]["type_headers"] = type_headers
        return data["tool"]["changelog_gen"]


@timer
def check_deprecations(cfg: dict) -> None:  # noqa: ARG001
    """Check parsed configuration dict for deprecated features."""
    # No current deprecations
    return


@timer
def read(path: str = "pyproject.toml", **kwargs) -> Config:  # noqa: C901
    """Read configuration from local environment.

    Supported configuration locations (checked in order):
    * pyproject.toml
    """
    overrides, post_process = _process_overrides(kwargs)
    cfg = {}

    pyproject = Path(path)

    if not pyproject.exists():
        msg = "pyproject.toml configuration missing."
        raise errors.ChangelogException(msg)

    # parse pyproject
    cfg = _process_pyproject(pyproject)

    if "post_process" not in cfg and post_process:
        cfg["post_process"] = {
            "url": post_process.url,
            "auth_env": post_process.auth_env,
        }

    if "post_process" in cfg and post_process:
        cfg["post_process"]["url"] = post_process.url or cfg["post_process"].get("url")
        cfg["post_process"]["auth_env"] = post_process.auth_env or cfg["post_process"].get("auth_env")

    cfg.update(overrides)

    check_deprecations(cfg)  # pragma: no mutate

    for replace_key_path in [
        ("post_process", "url"),
        ("post_process", "body"),
    ]:
        data, value = cfg, None
        for key in replace_key_path:
            value = data.get(key)
            if key in data:
                data = data[key]

        # check for non supported replace keys
        supported = {"::issue_ref::", "::version::", "::commit_hash::", "::pull_ref::"}
        unsupported = sorted(set(re.findall(r"(::.*?::)", str(value)) or []) - supported)
        if unsupported:
            msg = f"""Replace string(s) ('{"', '".join(unsupported)}') not supported."""
            raise errors.UnsupportedReplaceError(msg)

    if cfg.get("post_process"):
        pp = cfg["post_process"]
        try:
            cfg["post_process"] = PostProcessConfig(**pp)
        except Exception as e:
            msg = f"Failed to create post_process: {e!s}"
            raise RuntimeError(msg) from e

    try:
        return Config(**cfg)
    except TypeError as e:
        msg = "Invalid configuration."
        raise errors.ChangelogException(msg) from e<|MERGE_RESOLUTION|>--- conflicted
+++ resolved
@@ -90,10 +90,7 @@
     version_string: str = "v{new_version}"
     footer_parsers: list[str] = dataclasses.field(default_factory=lambda: FOOTER_PARSERS[::])
     link_parsers: list[dict[str, str]] = dataclasses.field(default_factory=list)
-<<<<<<< HEAD
     change_template: str | None = None
-=======
->>>>>>> c24f2461
 
     # Hooks
     post_process: PostProcessConfig | None = None
